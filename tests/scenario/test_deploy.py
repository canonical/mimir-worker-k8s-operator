# Copyright 2022 Canonical Ltd.
# See LICENSE file for licensing details.
import json
from unittest.mock import MagicMock, patch

import pydantic
import pytest
from charms.mimir_coordinator_k8s.v0.mimir_cluster import MimirRole
from ops.model import ActiveStatus, BlockedStatus, WaitingStatus
from scenario import Container, Relation, State

<<<<<<< HEAD
from charms.mimir_coordinator_k8s.v0.mimir_cluster import MimirRole, MimirClusterRequirerAppData
=======
>>>>>>> 380659c2
from tests.scenario.conftest import MIMIR_VERSION_EXEC_OUTPUT


@pytest.mark.parametrize("evt", ["update-status", "config-changed"])
def test_status_cannot_connect_no_relation(ctx, evt):
    state_out = ctx.run(evt, state=State(containers=[Container("mimir", can_connect=False)]))
    assert state_out.unit_status == BlockedStatus(
        "Missing mimir-cluster relation to a mimir-coordinator charm"
    )


@pytest.mark.parametrize("evt", ["update-status", "config-changed"])
def test_status_cannot_connect(ctx, evt):
    state_out = ctx.run(
        evt,
        state=State(
            config={"roles": "ruler"},
            containers=[Container("mimir", can_connect=False)],
            relations=[Relation("mimir-cluster")],
        ),
    )
    assert state_out.unit_status == WaitingStatus("Waiting for `mimir` container")


@pytest.mark.parametrize("evt", ["update-status", "config-changed"])
def test_status_no_config(ctx, evt):
    state_out = ctx.run(
        evt,
        state=State(
            containers=[Container("mimir", can_connect=True)],
            relations=[Relation("mimir-cluster")],
        ),
    )
    assert state_out.unit_status == BlockedStatus("No roles assigned: please configure some roles")


@pytest.mark.parametrize(
    "roles",
    (
        ["alertmanager", "compactor"],
        ["alertmanager", "distributor"],
        ["alertmanager"],
        ["alertmanager", "query_frontend"],
        ["alertmanager", "ruler", "store_gateway"],
        ["alertmanager", "overrides_exporter", "ruler", "store_gateway"],  # order matters
    ),
)
def test_pebble_ready_plan(ctx, roles):
    expected_plan = {
        "services": {
            "mimir": {
                "override": "replace",
                "summary": "mimir worker daemon",
                "command": f"/bin/mimir --config.file=/etc/mimir/mimir-config.yaml -target {','.join(roles)}",
                "startup": "enabled",
            }
        },
    }

    mimir_container = Container(
        "mimir",
        can_connect=True,
        exec_mock={("/bin/mimir", "-version"): MIMIR_VERSION_EXEC_OUTPUT},
    )

    state_out = ctx.run(
        mimir_container.pebble_ready_event,
        state=State(
            config={"roles": ",".join(roles)},
            containers=[mimir_container],
            relations=[
                Relation(
                    "mimir-cluster",
                    remote_app_data={"mimir_config": json.dumps({"alive": "beef"})},
                )
            ],
        ),
    )

    mimir_container_out = state_out.get_container(mimir_container)
    assert mimir_container_out.services.get("mimir").is_running() is True
    assert mimir_container_out.plan.to_dict() == expected_plan

    assert state_out.unit_status == ActiveStatus("")


@pytest.mark.parametrize(
    "roles_config, expected",
    (
        ("notarole", ()),
        ("notarole,stillnotarole", ()),
        ("foo, and bar;' AASDIEWORQKR<><>!!", ()),
        ("querier", (MimirRole.querier,)),
        ("querier,ingester", (MimirRole.querier, MimirRole.ingester)),
<<<<<<< HEAD
        ("read,ingester", (MimirRole.query_frontend, MimirRole.querier, MimirRole.ingester)),
        ("read", (MimirRole.query_frontend, MimirRole.querier)),
        ("write", (MimirRole.distributor, MimirRole.ingester)),
        ("backend", (MimirRole.store_gateway, MimirRole.compactor,
            MimirRole.ruler, MimirRole.alertmanager,
            MimirRole.query_scheduler, MimirRole.overrides_exporter)),
        ("all", tuple(MimirRole)),
))
=======
        ("READ,ingester", (MimirRole.query_frontend, MimirRole.querier, MimirRole.ingester)),
        ("READ", (MimirRole.query_frontend, MimirRole.querier)),
        ("WRITE", (MimirRole.distributor, MimirRole.ingester)),
        (
            "BACKEND",
            (
                MimirRole.store_gateway,
                MimirRole.compactor,
                MimirRole.ruler,
                MimirRole.alertmanager,
                MimirRole.query_scheduler,
                MimirRole.overrides_exporter,
            ),
        ),
        ("ALL", tuple(MimirRole)),
    ),
)
>>>>>>> 380659c2
def test_roles(ctx, roles_config, expected):
    out = ctx.run(
        "config-changed",
        state=State(
            leader=True,
            config={"roles": roles_config},
            containers=[Container("mimir", can_connect=True)],
            relations=[Relation("mimir-cluster")],
        ),
<<<<<<< HEAD
    )
    if expected:
        data = MimirClusterRequirerAppData.load(out.get_relations('mimir-cluster')[0].local_app_data)
        assert set(data.roles) == set(expected)
    else:
        assert not out.get_relations('mimir-cluster')[0].local_app_data

=======
    ) as mgr:
        mm = MagicMock()
        with patch.object(mgr.charm.mimir_cluster, "publish_app_roles", mm) as p:
            mgr.run()
        if expected:
            assert set(p.call_args[0][0]) == set(expected)
        else:
            assert not p.called
>>>>>>> 380659c2
<|MERGE_RESOLUTION|>--- conflicted
+++ resolved
@@ -9,10 +9,7 @@
 from ops.model import ActiveStatus, BlockedStatus, WaitingStatus
 from scenario import Container, Relation, State
 
-<<<<<<< HEAD
 from charms.mimir_coordinator_k8s.v0.mimir_cluster import MimirRole, MimirClusterRequirerAppData
-=======
->>>>>>> 380659c2
 from tests.scenario.conftest import MIMIR_VERSION_EXEC_OUTPUT
 
 
@@ -66,7 +63,7 @@
             "mimir": {
                 "override": "replace",
                 "summary": "mimir worker daemon",
-                "command": f"/bin/mimir --config.file=/etc/mimir/mimir-config.yaml -target {','.join(roles)}",
+                "command": f"/bin/mimir --config.file=/etc/mimir/mimir-config.yaml -target {','.join(sorted(roles))}",
                 "startup": "enabled",
             }
         },
@@ -107,7 +104,6 @@
         ("foo, and bar;' AASDIEWORQKR<><>!!", ()),
         ("querier", (MimirRole.querier,)),
         ("querier,ingester", (MimirRole.querier, MimirRole.ingester)),
-<<<<<<< HEAD
         ("read,ingester", (MimirRole.query_frontend, MimirRole.querier, MimirRole.ingester)),
         ("read", (MimirRole.query_frontend, MimirRole.querier)),
         ("write", (MimirRole.distributor, MimirRole.ingester)),
@@ -116,25 +112,6 @@
             MimirRole.query_scheduler, MimirRole.overrides_exporter)),
         ("all", tuple(MimirRole)),
 ))
-=======
-        ("READ,ingester", (MimirRole.query_frontend, MimirRole.querier, MimirRole.ingester)),
-        ("READ", (MimirRole.query_frontend, MimirRole.querier)),
-        ("WRITE", (MimirRole.distributor, MimirRole.ingester)),
-        (
-            "BACKEND",
-            (
-                MimirRole.store_gateway,
-                MimirRole.compactor,
-                MimirRole.ruler,
-                MimirRole.alertmanager,
-                MimirRole.query_scheduler,
-                MimirRole.overrides_exporter,
-            ),
-        ),
-        ("ALL", tuple(MimirRole)),
-    ),
-)
->>>>>>> 380659c2
 def test_roles(ctx, roles_config, expected):
     out = ctx.run(
         "config-changed",
@@ -144,21 +121,9 @@
             containers=[Container("mimir", can_connect=True)],
             relations=[Relation("mimir-cluster")],
         ),
-<<<<<<< HEAD
     )
     if expected:
         data = MimirClusterRequirerAppData.load(out.get_relations('mimir-cluster')[0].local_app_data)
         assert set(data.roles) == set(expected)
     else:
-        assert not out.get_relations('mimir-cluster')[0].local_app_data
-
-=======
-    ) as mgr:
-        mm = MagicMock()
-        with patch.object(mgr.charm.mimir_cluster, "publish_app_roles", mm) as p:
-            mgr.run()
-        if expected:
-            assert set(p.call_args[0][0]) == set(expected)
-        else:
-            assert not p.called
->>>>>>> 380659c2
+        assert not out.get_relations('mimir-cluster')[0].local_app_data