--- conflicted
+++ resolved
@@ -16,13 +16,9 @@
 import logging
 import re
 import socket
-<<<<<<< HEAD
 import subprocess
 from pathlib import Path
 from typing import Any, Dict, List, Optional
-=======
-from typing import List, Optional
->>>>>>> b024b750
 
 import yaml
 from charms.mimir_coordinator_k8s.v0.mimir_cluster import (
@@ -241,17 +237,11 @@
             logger.warning("cannot update mimir config: coordinator hasn't published one yet.")
             return False
 
-<<<<<<< HEAD
         config = self._set_data_dirs(mimir_config)
 
         if self._running_mimir_config() != config:
             config_as_yaml = yaml.safe_dump(config, default_style="|")
             self._container.push(MIMIR_CONFIG_FILE, config_as_yaml, make_dirs=True)
-=======
-        if self._running_mimir_config() != mimir_config:
-            config_as_yaml = yaml.safe_dump(mimir_config)
-            self._container.push(MIMIR_CONFIG, config_as_yaml, make_dirs=True)
->>>>>>> b024b750
             logger.info("Pushed new Mimir configuration")
             return True
 
